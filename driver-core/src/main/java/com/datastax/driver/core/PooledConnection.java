--- conflicted
+++ resolved
@@ -25,14 +25,10 @@
 
     private final HostConnectionPool pool;
 
-<<<<<<< HEAD
-    /** Used in {@link DynamicConnectionPool} to handle races between two threads trying to trash the same connection */
-=======
     /** The instant when the connection should be trashed after being idle for too long */
     private volatile long trashTime = Long.MAX_VALUE;
 
-    /** Used in {@link HostConnectionPool} to handle races between two threads trying to trash the same connection */
->>>>>>> 4302c3b0
+    /** Used in {@link DynamicConnectionPool} to handle races between two threads trying to trash the same connection */
     final AtomicBoolean markForTrash = new AtomicBoolean();
 
     PooledConnection(String name, InetSocketAddress address, Factory factory, HostConnectionPool pool) throws ConnectionException, InterruptedException, UnsupportedProtocolVersionException, ClusterNameMismatchException {
