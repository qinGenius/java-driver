/*
 *      Copyright (C) 2012-2015 DataStax Inc.
 *
 *   Licensed under the Apache License, Version 2.0 (the "License");
 *   you may not use this file except in compliance with the License.
 *   You may obtain a copy of the License at
 *
 *      http://www.apache.org/licenses/LICENSE-2.0
 *
 *   Unless required by applicable law or agreed to in writing, software
 *   distributed under the License is distributed on an "AS IS" BASIS,
 *   WITHOUT WARRANTIES OR CONDITIONS OF ANY KIND, either express or implied.
 *   See the License for the specific language governing permissions and
 *   limitations under the License.
 */
package com.datastax.driver.core;

import com.datastax.driver.core.Metrics.Errors;
import com.datastax.driver.core.exceptions.DriverException;
import com.datastax.driver.core.policies.RetryPolicy;
import com.datastax.driver.core.policies.RetryPolicy.RetryDecision;
import org.testng.annotations.Test;

<<<<<<< HEAD
import javax.management.InstanceNotFoundException;
import javax.management.MBeanInfo;
import javax.management.MBeanServer;
import javax.management.ObjectName;
import java.lang.management.ManagementFactory;
import java.util.Collection;

import static com.datastax.driver.core.Assertions.assertThat;
=======
>>>>>>> 1d3aa2fb
import static org.testng.Assert.assertEquals;

public class MetricsTest extends CCMTestsSupport {
    private volatile RetryDecision retryDecision;

    MBeanServer server = ManagementFactory.getPlatformMBeanServer();

    @Override
    public Cluster.Builder createClusterBuilder() {
        return Cluster.builder().withRetryPolicy(new RetryPolicy() {
            @Override
            public RetryDecision onReadTimeout(Statement statement, ConsistencyLevel cl, int requiredResponses, int receivedResponses, boolean dataRetrieved, int nbRetry) {
                return retryDecision;
            }

            @Override
            public RetryDecision onWriteTimeout(Statement statement, ConsistencyLevel cl, WriteType writeType, int requiredAcks, int receivedAcks, int nbRetry) {
                return retryDecision;
            }

            @Override
            public RetryDecision onUnavailable(Statement statement, ConsistencyLevel cl, int requiredReplica, int aliveReplica, int nbRetry) {
                return retryDecision;
            }

            @Override
            public RetryDecision onRequestError(Statement statement, ConsistencyLevel cl, DriverException e, int nbRetry) {
                return retryDecision;
            }

            @Override
            public void init(Cluster cluster) {
            }

            @Override
            public void close() {
            }
        });
    }

    @Override
    public void onTestContextInitialized() {
        execute("CREATE TABLE test (k int primary key, v int)",
                "INSERT INTO test (k, v) VALUES (1, 1)");
    }

    @Test(groups = "short")
    public void retriesTest() {
        retryDecision = RetryDecision.retry(ConsistencyLevel.ONE);

        // We only have one node, this will throw an unavailable exception
        Statement statement = new SimpleStatement("SELECT v FROM test WHERE k = 1").setConsistencyLevel(ConsistencyLevel.TWO);
        session().execute(statement);

        Errors errors = cluster().getMetrics().getErrorMetrics();
        assertEquals(errors.getUnavailables().getCount(), 1);
        assertEquals(errors.getRetries().getCount(), 1);
        assertEquals(errors.getRetriesOnUnavailable().getCount(), 1);

        retryDecision = RetryDecision.ignore();
        session().execute(statement);

        assertEquals(errors.getUnavailables().getCount(), 2);
        assertEquals(errors.getIgnores().getCount(), 1);
        assertEquals(errors.getIgnoresOnUnavailable().getCount(), 1);
    }

    /**
     * Validates that metrics are enabled and exposed by JMX by default by checking that
     * {@link Cluster#getMetrics()} is not null and 'clusterName-metrics:name=connected-to'
     * MBean is present.
     *
     * @test_category metrics
     */
    @Test(groups = "short")
    public void should_enable_metrics_and_jmx_by_default() throws Exception {
        assertThat(cluster.getMetrics()).isNotNull();
        ObjectName clusterMetricsON = ObjectName.getInstance(cluster.getClusterName() + "-metrics:name=connected-to");
        MBeanInfo mBean = server.getMBeanInfo(clusterMetricsON);
        assertThat(mBean).isNotNull();

        assertThat(cluster.getConfiguration().getMetricsOptions().isEnabled()).isTrue();
        assertThat(cluster.getConfiguration().getMetricsOptions().isJMXReportingEnabled()).isTrue();
    }

    /**
     * Validates that when metrics are disabled using {@link Cluster.Builder#withoutMetrics()}
     * that {@link Cluster#getMetrics()} returns null and 'clusterName-metrics:name=connected-to'
     * MBean is not present.
     *
     * @test_category metrics
     */
    @Test(groups = "short", expectedExceptions = InstanceNotFoundException.class)
    public void metrics_should_be_null_when_metrics_disabled() throws Exception {
        Cluster cluster = register(Cluster.builder()
                .addContactPointsWithPorts(getInitialContactPoints())
                .withPort(ccm.getBinaryPort())
                .withoutMetrics()
                .build());
        try {
            cluster.init();
            assertThat(cluster.getMetrics()).isNull();
            assertThat(cluster.getConfiguration().getMetricsOptions().isEnabled()).isFalse();
            ObjectName clusterMetricsON = ObjectName.getInstance(cluster.getClusterName() + "-metrics:name=connected-to");
            server.getMBeanInfo(clusterMetricsON);
        } finally {
            cluster.close();
        }
    }

    /**
     * Validates that when metrics are enabled but JMX reporting is disabled via
     * {@link Cluster.Builder#withoutJMXReporting()} that {@link Cluster#getMetrics()}
     * is not null and 'clusterName-metrics:name=connected-to' MBean is present.
     *
     * @test_category metrics
     */
    @Test(groups = "short", expectedExceptions = InstanceNotFoundException.class)
    public void should_be_no_jmx_mbean_when_jmx_is_disabled() throws Exception {
        Cluster cluster = register(Cluster.builder()
                .addContactPointsWithPorts(getInitialContactPoints())
                .withPort(ccm.getBinaryPort())
                .withoutJMXReporting()
                .build());
        try {
            cluster.init();
            assertThat(cluster.getMetrics()).isNotNull();
            assertThat(cluster.getConfiguration().getMetricsOptions().isEnabled()).isTrue();
            assertThat(cluster.getConfiguration().getMetricsOptions().isJMXReportingEnabled()).isFalse();
            ObjectName clusterMetricsON = ObjectName.getInstance(cluster.getClusterName() + "-metrics:name=connected-to");
            server.getMBeanInfo(clusterMetricsON);
        } finally {
            cluster.close();
        }
    }
}<|MERGE_RESOLUTION|>--- conflicted
+++ resolved
@@ -21,17 +21,13 @@
 import com.datastax.driver.core.policies.RetryPolicy.RetryDecision;
 import org.testng.annotations.Test;
 
-<<<<<<< HEAD
 import javax.management.InstanceNotFoundException;
 import javax.management.MBeanInfo;
 import javax.management.MBeanServer;
 import javax.management.ObjectName;
 import java.lang.management.ManagementFactory;
-import java.util.Collection;
 
 import static com.datastax.driver.core.Assertions.assertThat;
-=======
->>>>>>> 1d3aa2fb
 import static org.testng.Assert.assertEquals;
 
 public class MetricsTest extends CCMTestsSupport {
@@ -108,13 +104,13 @@
      */
     @Test(groups = "short")
     public void should_enable_metrics_and_jmx_by_default() throws Exception {
-        assertThat(cluster.getMetrics()).isNotNull();
-        ObjectName clusterMetricsON = ObjectName.getInstance(cluster.getClusterName() + "-metrics:name=connected-to");
+        assertThat(cluster().getMetrics()).isNotNull();
+        ObjectName clusterMetricsON = ObjectName.getInstance(cluster().getClusterName() + "-metrics:name=connected-to");
         MBeanInfo mBean = server.getMBeanInfo(clusterMetricsON);
         assertThat(mBean).isNotNull();
 
-        assertThat(cluster.getConfiguration().getMetricsOptions().isEnabled()).isTrue();
-        assertThat(cluster.getConfiguration().getMetricsOptions().isJMXReportingEnabled()).isTrue();
+        assertThat(cluster().getConfiguration().getMetricsOptions().isEnabled()).isTrue();
+        assertThat(cluster().getConfiguration().getMetricsOptions().isJMXReportingEnabled()).isTrue();
     }
 
     /**
@@ -127,8 +123,8 @@
     @Test(groups = "short", expectedExceptions = InstanceNotFoundException.class)
     public void metrics_should_be_null_when_metrics_disabled() throws Exception {
         Cluster cluster = register(Cluster.builder()
-                .addContactPointsWithPorts(getInitialContactPoints())
-                .withPort(ccm.getBinaryPort())
+                .addContactPoints(getContactPoints())
+                .withPort(ccm().getBinaryPort())
                 .withoutMetrics()
                 .build());
         try {
@@ -152,8 +148,8 @@
     @Test(groups = "short", expectedExceptions = InstanceNotFoundException.class)
     public void should_be_no_jmx_mbean_when_jmx_is_disabled() throws Exception {
         Cluster cluster = register(Cluster.builder()
-                .addContactPointsWithPorts(getInitialContactPoints())
-                .withPort(ccm.getBinaryPort())
+                .addContactPoints(getContactPoints())
+                .withPort(ccm().getBinaryPort())
                 .withoutJMXReporting()
                 .build());
         try {
