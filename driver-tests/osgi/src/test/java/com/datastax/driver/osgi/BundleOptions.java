--- conflicted
+++ resolved
@@ -93,11 +93,7 @@
     }
 
     public static CompositeOption nettyBundles() {
-<<<<<<< HEAD
-        final String nettyVersion = "4.1.8.Final";
-=======
         final String nettyVersion = getVersion("netty.version");
->>>>>>> e08417e4
         return new CompositeOption() {
 
             @Override
